**/target/
# macOS
.DS_Store
.DS_Store?
._*
.Spotlight-V100
.Trashes
ehthumbs.db
Thumbs.db
*target/

# Windows
Thumbs.db
ehthumbs.db
Desktop.ini
$RECYCLE.BIN/

# Linux
*~

# Node.js
node_modules/
npm-debug.log*
yarn-debug.log*
yarn-error.log*
.npm
.yarn-integrity

# Logs
logs
*.log

# Runtime data
pids
*.pid
*.seed
*.pid.lock

# Coverage directory used by tools like istanbul
coverage/

# nyc test coverage
.nyc_output

# Grunt intermediate storage
.grunt

# Bower dependency directory
bower_components

# node-waf configuration
.lock-wscript

# Compiled binary addons
build/Release

# Dependency directories
node_modules/
jspm_packages/

# TypeScript v1 declaration files
typings/

# Optional npm cache directory
.npm

# Optional eslint cache
.eslintcache

# Optional REPL history
.node_repl_history

# Output of 'npm pack'
*.tgz

# Yarn Integrity file
.yarn-integrity

# dotenv environment variables file
.env
.env.local
.env.development.local
.env.test.local
.env.production.local

# parcel-bundler cache
.cache
.parcel-cache

# next.js build output
.next

# nuxt.js build output
.nuxt

# vuepress build output
.vuepress/dist

# Serverless directories
.serverless

# FuseBox cache
.fusebox/

# DynamoDB Local files
.dynamodb/

# TernJS port file
.tern-port

# IDE files
.vscode/
.idea/
*.swp
*.swo
*~

# Temporary files
*.tmp
*.temp 

<<<<<<< HEAD
# Rust/Cargo
target/
**/target/
Cargo.lock 
=======
# target folder
*target
>>>>>>> d30059fa
<|MERGE_RESOLUTION|>--- conflicted
+++ resolved
@@ -119,12 +119,11 @@
 *.tmp
 *.temp 
 
-<<<<<<< HEAD
+
 # Rust/Cargo
 target/
 **/target/
 Cargo.lock 
-=======
+
 # target folder
-*target
->>>>>>> d30059fa
+*target