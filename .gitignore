--- conflicted
+++ resolved
@@ -1,123 +1,4 @@
-<<<<<<< HEAD
 # macOS
 target/
-.DS_Store
-.DS_Store?
-._*
-.Spotlight-V100
-.Trashes
-ehthumbs.db
-Thumbs.db
 
-# Windows
-Thumbs.db
-ehthumbs.db
-Desktop.ini
-$RECYCLE.BIN/
-
-# Linux
-*~
-
-# Node.js
-node_modules/
-npm-debug.log*
-yarn-debug.log*
-yarn-error.log*
-.npm
-.yarn-integrity
-
-# Logs
-logs
-*.log
-
-# Runtime data
-pids
-*.pid
-*.seed
-*.pid.lock
-
-# Coverage directory used by tools like istanbul
-coverage/
-
-# nyc test coverage
-.nyc_output
-
-# Grunt intermediate storage
-.grunt
-
-# Bower dependency directory
-bower_components
-
-# node-waf configuration
-.lock-wscript
-
-# Compiled binary addons
-build/Release
-
-# Dependency directories
-node_modules/
-jspm_packages/
-
-# TypeScript v1 declaration files
-typings/
-
-# Optional npm cache directory
-.npm
-
-# Optional eslint cache
-.eslintcache
-
-# Optional REPL history
-.node_repl_history
-
-# Output of 'npm pack'
-*.tgz
-
-# Yarn Integrity file
-.yarn-integrity
-
-# dotenv environment variables file
-.env
-.env.local
-.env.development.local
-.env.test.local
-.env.production.local
-
-# parcel-bundler cache
-.cache
-.parcel-cache
-
-# next.js build output
-.next
-
-# nuxt.js build output
-.nuxt
-
-# vuepress build output
-.vuepress/dist
-
-# Serverless directories
-.serverless
-
-# FuseBox cache
-.fusebox/
-
-# DynamoDB Local files
-.dynamodb/
-
-# TernJS port file
-.tern-port
-
-# IDE files
-.vscode/
-.idea/
-*.swp
-*.swo
-*~
-
-# Temporary files
-*.tmp
-*.temp 
-=======
-.DS_Store
->>>>>>> 1fd96dea
+.DS_Store